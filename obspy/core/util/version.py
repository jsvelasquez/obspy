--- conflicted
+++ resolved
@@ -69,12 +69,9 @@
                   cwd=OBSPY_ROOT, stdout=PIPE, stderr=PIPE)
         p.stderr.close()
         line = p.stdout.readlines()[0]
-<<<<<<< HEAD
         if PY3:
             line = line.decode().rstrip()
-=======
         p.stdout.close()
->>>>>>> 569de4ad
         # (this line prevents official releases)
         # should work again now, see #482 and obspy/obspy@b437f31
         if "-" not in line and "." not in line:
