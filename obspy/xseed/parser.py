--- conflicted
+++ resolved
@@ -786,16 +786,8 @@
             'B052F04     Channel:     %s\n' % channel_info['Channel'] +
             'B052F22     Start date:  %s\n' % channel_info['Start date'] +
             'B052F23     End date:    %s\n' % channel_info['End date'] +
-<<<<<<< HEAD
             '#\t\t=======================================\n'\
             ).encode('ascii', 'strict'))
-        # Write all other blockettes. Currently now sorting takes place. This
-        # is just an experiment to see how rdseed does it. The Blockettes
-        # might need to be sorted.
-        for blkt in blockettes[1:]:
-=======
-            '#\t\t=======================================\n')
-
         # Write all other blockettes. Sort by stage number (0 at the end) and
         # the specified blockette id order.
         order = [53, 54, 55, 56, 60, 61, 62, 57, 58, 59]
@@ -807,7 +799,6 @@
                            else float("inf"), order.index(x.id)))
 
         for blkt in blockettes:
->>>>>>> 70d5da50
             if blkt.id not in RESP_BLOCKETTES:
                 continue
             try:
